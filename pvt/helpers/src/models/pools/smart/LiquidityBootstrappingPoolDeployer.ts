--- conflicted
+++ resolved
@@ -24,13 +24,8 @@
   },
 
   async _deployStandalone(params: LiquidityBootstrappingPoolDeployment, vault: Vault): Promise<Contract> {
-<<<<<<< HEAD
     const { tokens, weights, swapFeePercentage, pauseWindowDuration, bufferPeriodDuration, owner, minWeightChangeDuration, initialPublicSwap, from } = params;
-    return deploy('v2-pool-smart/LiquidityBootstrappingPool', {
-=======
-    const { tokens, weights, swapFeePercentage, pauseWindowDuration, bufferPeriodDuration, owner, from } = params;
     return deploy('v2-pool-weighted/LiquidityBootstrappingPool', {
->>>>>>> c977eb4b
       args: [
         vault.address,
         NAME,
@@ -49,16 +44,11 @@
   },
 
   async _deployFromFactory(params: LiquidityBootstrappingPoolDeployment, vault: Vault): Promise<Contract> {
-<<<<<<< HEAD
     const { tokens, weights, swapFeePercentage, owner, minWeightChangeDuration, initialPublicSwap, from } = params;
-    const factory = await deploy('v2-pool-smart/LiquidityBootstrappingPoolFactory', { args: [vault.address], from });
-=======
-    const { tokens, weights, swapFeePercentage, owner, from } = params;
     const factory = await deploy('v2-pool-weighted/LiquidityBootstrappingPoolFactory', {
       args: [vault.address],
       from,
     });
->>>>>>> c977eb4b
 
     const tx = await factory.create(
       NAME,
